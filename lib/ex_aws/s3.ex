defmodule ExAws.S3 do
  @moduledoc """
  Operations on AWS S3

  ## Basic Operations

  The vast majority of operations here represent a single operation on S3.

  ### Examples
  ```
  S3.list_objects |> ExAws.request! #=> %{body: [list, of, objects]}
  S3.list_objects |> ExAws.stream! |> Enum.to_list #=> [list, of, objects]

  S3.put_object("my-bucket", "path/to/bucket", contents) |> ExAws.request!
  ```

  ## Higher Level Operations

  There are also some operations which operate at a higher level to make it easier
  to download and upload very large files.

  Multipart uploads
  ```
  "path/to/big/file"
  |> S3.Upload.stream_file
  |> S3.upload("my-bucket", "path/on/s3")
  |> ExAws.request #=> {:ok, :done}
  ```

  Download large file to disk
  ```
  S3.download_file("my-bucket", "path/on/s3", "path/to/dest/file")
  |> ExAws.request #=> {:ok, :done}
  ```

  ## More high level functionality

  Task.async_stream makes some high level flows so easy you don't need explicit ExAws support.

  For example, here is how to concurrently upload many files.

  ```
  upload_file = fn {src_path, dest_path} ->
    S3.put_object("my_bucket", dest_path, File.read!(src_path))
    |> ExAws.request!
  end

  paths = %{"path/to/src0" => "path/to/dest0", "path/to/src1" => "path/to/dest1"}

  paths
  |> Task.async_stream(upload_file, max_concurrency: 10)
  |> Stream.run
  ```

  ## Configuration

  The `scheme`, `host`, and `port` can be configured to hit alternate endpoints.

  For example, this is how to use a local minio instance:

  ```
  # config.exs
  config :ex_aws, :s3,
    scheme: "http://",
    host: "localhost",
    port: 9000
  ```
  """

  import ExAws.S3.Utils
  import ExAws.Auth.Utils, only: [amz_date: 1]
  alias ExAws.S3.Parsers

  @type acl_opts :: {:acl, canned_acl} | grant
  @type grant :: {:grant_read, grantee}
    | {:grant_read_acp, grantee}
    | {:grant_write_acp, grantee}
    | {:grant_full_control, grantee}
  @type canned_acl :: :private
    | :public_read
    | :public_read_write
    | :authenticated_read
    | :bucket_owner_read
    | :bucket_owner_full_control
  @type grantee :: [ {:email, binary}
    | {:id, binary}
    | {:uri, binary}
  ]

  @type customer_encryption_opts :: [
    customer_algorithm: binary,
    customer_key: binary,
    customer_key_md5: binary]
  @type encryption_opts :: binary
    | [aws_kms_key_id: binary]
    | customer_encryption_opts

  @type presigned_url_opts :: [
      {:expires_in, integer}
    | {:virtual_host, boolean}
    | {:s3_accelerate, boolean}
    | {:query_params, [{binary, binary}]}
  ]

  @type presigned_fields_opts :: [
      {:expires_in, integer}
    | {:acl, canned_acl()}
  ]

  @type amz_meta_opts :: [{atom, binary} | {binary, binary}, ...]

  ## Buckets
  #############
  @doc "List buckets"
  @spec list_buckets() :: ExAws.Operation.S3.t
  @spec list_buckets(opts :: Keyword.t) :: ExAws.Operation.S3.t
  def list_buckets(opts \\ []) do
    request(:get, "", "/", [params: opts],
      parser: &ExAws.S3.Parsers.parse_all_my_buckets_result/1
    )
  end

  @doc "Delete a bucket"
  @spec delete_bucket(bucket :: binary) :: ExAws.Operation.S3.t
  def delete_bucket(bucket) do
    request(:delete, bucket, "/")
  end

  @doc "Delete a bucket cors"
  @spec delete_bucket_cors(bucket :: binary) :: ExAws.Operation.S3.t
  def delete_bucket_cors(bucket) do
    request(:delete, bucket, "/", resource: "cors")
  end

  @doc "Delete a bucket lifecycle"
  @spec delete_bucket_lifecycle(bucket :: binary) :: ExAws.Operation.S3.t
  def delete_bucket_lifecycle(bucket) do
    request(:delete, bucket, "/", resource: "lifecycle")
  end

  @doc "Delete a bucket policy"
  @spec delete_bucket_policy(bucket :: binary) :: ExAws.Operation.S3.t
  def delete_bucket_policy(bucket) do
    request(:delete, bucket, "/", resource: "policy")
  end

  @doc "Delete a bucket replication"
  @spec delete_bucket_replication(bucket :: binary) :: ExAws.Operation.S3.t
  def delete_bucket_replication(bucket) do
    request(:delete, bucket, "/", resource: "replication")
  end

  @doc "Delete a bucket tagging"
  @spec delete_bucket_tagging(bucket :: binary) :: ExAws.Operation.S3.t
  def delete_bucket_tagging(bucket) do
    request(:delete, bucket, "/", resource: "tagging")
  end

  @doc "Delete a bucket website"
  @spec delete_bucket_website(bucket :: binary) :: ExAws.Operation.S3.t
  def delete_bucket_website(bucket) do
    request(:delete, bucket, "/", resource: "website")
  end

  @type list_objects_opts :: [
    {:delimiter, binary} |
    {:marker, binary} |
    {:prefix, binary} |
    {:encoding_type, binary} |
    {:max_keys, 0..1000} |
    {:stream_prefixes, boolean}
  ]

  @doc """
  List objects in bucket

  Can be streamed.

  ## Examples
  ```
  S3.list_objects("my-bucket") |> ExAws.request

  S3.list_objects("my-bucket") |> ExAws.stream!
  S3.list_objects("my-bucket", delimiter: "/", prefix: "backup") |> ExAws.stream!
  S3.list_objects("my-bucket", prefix: "some/inner/location/path") |> ExAws.stream!
  S3.list_objects("my-bucket", max_keys: 5, encoding_type: "url") |> ExAws.stream!
  ```
  """
  @spec list_objects(bucket :: binary) :: ExAws.Operation.S3.t
  @spec list_objects(bucket :: binary, opts :: list_objects_opts) :: ExAws.Operation.S3.t
  @params [:delimiter, :marker, :prefix, :encoding_type, :max_keys]
  def list_objects(bucket, opts \\ []) do
    params = opts
    |> format_and_take(@params)

    request(:get, bucket, "/", [params: params, headers: opts[:headers]],
      stream_builder: &ExAws.S3.Lazy.stream_objects!(bucket, opts, &1),
      parser: &ExAws.S3.Parsers.parse_list_objects/1
    )
  end

  @type list_objects_v2_opts :: [
    {:delimiter, binary} |
    {:prefix, binary} |
    {:encoding_type, binary} |
    {:max_keys, 0..1000} |
    {:stream_prefixes, boolean} |
    {:continuation_token, binary} |
    {:fetch_owner, boolean} |
    {:start_after, binary}
  ]

  @doc """
  List objects in bucket

  Can be streamed.

  ## Examples
  ```
  S3.list_objects_v2("my-bucket") |> ExAws.request

  S3.list_objects_v2("my-bucket") |> ExAws.stream!
  S3.list_objects_v2("my-bucket", delimiter: "/", prefix: "backup") |> ExAws.stream!
  S3.list_objects_v2("my-bucket", prefix: "some/inner/location/path") |> ExAws.stream!
  S3.list_objects_v2("my-bucket", max_keys: 5, encoding_type: "url") |> ExAws.stream!
  ```
  """
  @spec list_objects_v2(bucket :: binary) :: ExAws.Operation.S3.t
  @spec list_objects_v2(bucket :: binary, opts :: list_objects_v2_opts) :: ExAws.Operation.S3.t
  @params [:delimiter, :prefix, :encoding_type, :max_keys, :continuation_token, :fetch_owner, :start_after]
  def list_objects_v2(bucket, opts \\ []) do
    params = opts
    |> format_and_take(@params)
    |> Map.put("list-type", 2)

    request(:get, bucket, "/", [params: params, headers: opts[:headers]],
      stream_builder: &ExAws.S3.Lazy.stream_objects!(bucket, opts, &1),
      parser: &ExAws.S3.Parsers.parse_list_objects/1
    )
  end

  @doc "Get bucket acl"
  @spec get_bucket_acl(bucket :: binary) :: ExAws.Operation.S3.t
  def get_bucket_acl(bucket) do
    request(:get, bucket, "/", resource: "acl")
  end

  @doc "Get bucket cors"
  @spec get_bucket_cors(bucket :: binary) :: ExAws.Operation.S3.t
  def get_bucket_cors(bucket) do
    request(:get, bucket, "/", resource: "cors")
  end

  @doc "Get bucket lifecycle"
  @spec get_bucket_lifecycle(bucket :: binary) :: ExAws.Operation.S3.t
  def get_bucket_lifecycle(bucket) do
    request(:get, bucket, "/", resource: "lifecycle")
  end

  @doc "Get bucket policy"
  @spec get_bucket_policy(bucket :: binary) :: ExAws.Operation.S3.t
  def get_bucket_policy(bucket) do
    request(:get, bucket, "/", resource: "policy")
  end

  @doc "Get bucket location"
  @spec get_bucket_location(bucket :: binary) :: ExAws.Operation.S3.t
  def get_bucket_location(bucket) do
    request(:get, bucket, "/", resource: "location")
  end

  @doc "Get bucket logging"
  @spec get_bucket_logging(bucket :: binary) :: ExAws.Operation.S3.t
  def get_bucket_logging(bucket) do
    request(:get, bucket, "/", resource: "logging")
  end

  @doc "Get bucket notification"
  @spec get_bucket_notification(bucket :: binary) :: ExAws.Operation.S3.t
  def get_bucket_notification(bucket) do
    request(:get, bucket, "/", resource: "notification")
  end

  @doc "Get bucket replication"
  @spec get_bucket_replication(bucket :: binary) :: ExAws.Operation.S3.t
  def get_bucket_replication(bucket) do
    request(:get, bucket, "/", resource: "replication")
  end

  @doc "Get bucket tagging"
  @spec get_bucket_tagging(bucket :: binary) :: ExAws.Operation.S3.t
  def get_bucket_tagging(bucket) do
    request(:get, bucket, "/", resource: "tagging")
  end

  @doc "Get bucket object versions"
  @spec get_bucket_object_versions(bucket :: binary) :: ExAws.Operation.S3.t
  @spec get_bucket_object_versions(bucket :: binary, opts :: Keyword.t) :: ExAws.Operation.S3.t
  def get_bucket_object_versions(bucket, opts \\ []) do
    request(:get, bucket, "/", [resource: "versions", params: opts], parser: &ExAws.S3.Parsers.parse_bucket_object_versions/1)
  end

  @doc "Get bucket payment configuration"
  @spec get_bucket_request_payment(bucket :: binary) :: ExAws.Operation.S3.t
  def get_bucket_request_payment(bucket) do
    request(:get, bucket, "/", resource: "requestPayment")
  end

  @doc "Get bucket versioning"
  @spec get_bucket_versioning(bucket :: binary) :: ExAws.Operation.S3.t
  def get_bucket_versioning(bucket) do
    request(:get, bucket, "/", resource: "versioning")
  end

  @doc "Get bucket website"
  @spec get_bucket_website(bucket :: binary) :: ExAws.Operation.S3.t
  def get_bucket_website(bucket) do
    request(:get, bucket, "/", resource: "website")
  end

  @doc "Determine if a bucket exists"
  @spec head_bucket(bucket :: binary) :: ExAws.Operation.S3.t
  def head_bucket(bucket) do
    request(:head, bucket, "/")
  end

  @doc "List multipart uploads for a bucket"
  @spec list_multipart_uploads(bucket :: binary) :: ExAws.Operation.S3.t
  @spec list_multipart_uploads(bucket :: binary, opts :: Keyword.t) :: ExAws.Operation.S3.t
  @params [:delimiter, :encoding_type, :max_uploads, :key_marker, :prefix, :upload_id_marker]
  def list_multipart_uploads(bucket, opts \\ []) do
    params = opts |> format_and_take(@params)
    request(:get, bucket, "/", [resource: "uploads", params: params], %{parser: &Parsers.parse_list_multipart_uploads/1})
  end

  @doc "Creates a bucket in the specified region"
  @spec put_bucket(bucket :: binary, region :: binary) :: ExAws.Operation.S3.t
  def put_bucket(bucket, region, opts \\ [])
  def put_bucket(bucket, "", opts), do: put_bucket(bucket, "us-east-1", opts)
  def put_bucket(bucket, region, opts) do
    headers = opts
    |> Map.new
    |> format_acl_headers

    body = region |> put_bucket_body

    request(:put, bucket, "/", body: body, headers: headers)
  end

  @doc "Update or create a bucket access control policy"
  @spec put_bucket_acl(bucket :: binary, opts :: [acl_opts]) :: ExAws.Operation.S3.t
  def put_bucket_acl(bucket, grants) do
    request(:put, bucket, "/", headers: format_acl_headers(grants))
  end

  @doc "Update or create a bucket CORS policy"
  @spec put_bucket_cors(bucket :: binary, cors_config :: list(map())) :: ExAws.Operation.S3.t
  def put_bucket_cors(bucket, cors_rules) do
    rules = cors_rules
    |> Enum.map(&build_cors_rule/1)
    |> IO.iodata_to_binary

    body = "<CORSConfiguration>#{rules}</CORSConfiguration>"
    content_md5 = :crypto.hash(:md5, body) |> Base.encode64
    headers = %{"content-md5" => content_md5}

    request(:put, bucket, "/",
            resource: "cors", body: body, headers: headers)
  end

  @doc "Update or create a bucket lifecycle configuration"
  @spec put_bucket_lifecycle(bucket :: binary, lifecycle_config :: map()) :: no_return
  def put_bucket_lifecycle(bucket, _livecycle_config) do
    raise "not yet implemented"
    request(:put, bucket, "/")
  end

  @doc "Update or create a bucket policy configuration"
  @spec put_bucket_policy(bucket :: binary, policy :: String.t) :: ExAws.Operation.S3.t
  def put_bucket_policy(bucket, policy) do
    request(:put, bucket, "/", resource: "policy", body: policy)
  end

  @doc "Update or create a bucket logging configuration"
  @spec put_bucket_logging(bucket :: binary, logging_config :: map()) :: no_return
  def put_bucket_logging(bucket, _logging_config) do
    raise "not yet implemented"
    request(:put, bucket, "/")
  end

  @doc "Update or create a bucket notification configuration"
  @spec put_bucket_notification(bucket :: binary, notification_config :: map()) :: no_return
  def put_bucket_notification(bucket, _notification_config) do
    raise "not yet implemented"
    request(:put, bucket, "/")
  end

  @doc "Update or create a bucket replication configuration"
  @spec put_bucket_replication(bucket :: binary, replication_config :: map()) :: no_return
  def put_bucket_replication(bucket, _replication_config) do
    raise "not yet implemented"
    request(:put, bucket, "/")
  end

  @doc "Update or create a bucket tagging configuration"
  @spec put_bucket_tagging(bucket :: binary, tags :: map()) :: no_return
  def put_bucket_tagging(bucket, _tags) do
    raise "not yet implemented"
    request(:put, bucket, "/")
  end

  @doc "Update or create a bucket requestPayment configuration"
  @spec put_bucket_request_payment(bucket :: binary, payer :: :requester | :bucket_owner) :: no_return
  def put_bucket_request_payment(bucket, _payer) do
    raise "not yet implemented"
    request(:put, bucket, "/")
  end

  @doc "Update or create a bucket versioning configuration"
  @spec put_bucket_versioning(bucket :: binary, version_config :: binary) :: no_return
  def put_bucket_versioning(bucket, _version_config) do
    raise "not yet implemented"
    request(:put, bucket, "/")
  end

  @doc "Update or create a bucket website configuration"
  @spec put_bucket_website(bucket :: binary, website_config :: binary) :: no_return
  def put_bucket_website(bucket, _website_config) do
    raise "not yet implemented"
    request(:put, bucket, "/")
  end

  ## Objects
  ###########

  @doc "Delete an object within a bucket"
  @spec delete_object(bucket :: binary, object :: binary) :: ExAws.Operation.S3.t
  def delete_object(bucket, object, opts \\ []) do
    request(:delete, bucket, object, headers: opts |> Map.new)
  end

  @doc "Remove the entire tag set from the specified object"
  @spec delete_object_tagging(bucket :: binary, object :: binary, opts :: Keyword.t()) ::
          ExAws.Operation.S3.t()
  def delete_object_tagging(bucket, object, opts \\ []) do
    request(:delete, bucket, object, resource: "tagging", headers: opts |> Map.new())
  end

  @doc """
  Delete multiple objects within a bucket

  Limited to 1000 objects.
  """
  @spec delete_multiple_objects(
    bucket  :: binary,
    objects :: [binary | {binary, binary}, ...]):: ExAws.Operation.S3.t
  @spec delete_multiple_objects(
    bucket  :: binary,
    objects :: [binary | {binary, binary}, ...], opts :: [quiet: true]):: ExAws.Operation.S3.t
  def delete_multiple_objects(bucket, objects, opts \\ []) do
    objects_xml = Enum.map(objects, fn
      {key, version} -> ["<Object><Key>", key, "</Key><VersionId>", version, "</VersionId></Object>"]
      key -> ["<Object><Key>", key, "</Key></Object>"]
    end)

    quiet = case opts do
      [quiet: true] -> "<Quiet>true</Quiet>"
      _ -> ""
    end

    body = [
      ~s(<?xml version="1.0" encoding="UTF-8"?>),
      "<Delete>",
      quiet,
      objects_xml,
      "</Delete>"
    ]

    content_md5 = :crypto.hash(:md5, body) |> Base.encode64
    body_binary = body |> IO.iodata_to_binary

    request(:post, bucket, "/?delete", body: body_binary, headers: %{"content-md5" => content_md5})
  end

  @doc """
  Delete all listed objects.

  When performed, this function will continue making `delete_multiple_objects`
  requests deleting 1000 objects at a time until all are deleted.

  Can be streamed.

  ## Example
  ```
  stream = ExAws.S3.list_objects(bucket(), prefix: "some/prefix") |> ExAws.stream!() |> Stream.map(& &1.key)
  ExAws.S3.delete_all_objects(bucket(), stream) |> ExAws.request()
  ```
  """
  @spec delete_all_objects(
    bucket  :: binary,
    objects :: [binary | {binary, binary}, ...] | Enumerable.t):: ExAws.Operation.S3DeleteAllObjects.t
  @spec delete_all_objects(
    bucket  :: binary,
    objects :: [binary | {binary, binary}, ...] | Enumerable.t, opts :: [quiet: true]):: ExAws.Operation.S3DeleteAllObjects.t
  def delete_all_objects(bucket, objects, opts \\ []) do
    %ExAws.Operation.S3DeleteAllObjects{bucket: bucket, objects: objects, opts: opts}
  end

  @type get_object_response_opts :: [
    {:content_language, binary}
    | {:expires, binary}
    | {:cache_control, binary}
    | {:content_disposition, binary}
    | {:content_encoding, binary}
  ]
  @type get_object_opts :: [
    {:response, get_object_response_opts}
    | head_object_opt
  ]
  @doc "Get an object from a bucket"
  @spec get_object(bucket :: binary, object :: binary) :: ExAws.Operation.S3.t
  @spec get_object(bucket :: binary, object :: binary, opts :: get_object_opts) :: ExAws.Operation.S3.t
  @response_params [:content_type, :content_language, :expires, :cache_control, :content_disposition, :content_encoding]
  @request_headers [:range, :if_modified_since, :if_unmodified_since, :if_match, :if_none_match]
  def get_object(bucket, object, opts \\ []) do
    opts = opts |> Map.new

    response_opts = opts
    |> Map.get(:response, %{})
    |> format_and_take(@response_params)
    |> namespace("response")

    headers = opts
    |> format_and_take(@request_headers)

    headers = opts
    |> Map.get(:encryption, %{})
    |> build_encryption_headers
    |> Map.merge(headers)

    request(:get, bucket, object, headers: headers, params: response_opts)
  end

  @type download_file_opts :: [
    max_concurrency: pos_integer,
    chunk_size: pos_integer,
    timeout: pos_integer,
  ]

  @doc """
  Download an S3 object to a file.

  This operation downloads multiple parts of an S3 object concurrently, allowing
  you to maximize throughput.

  Defaults to a concurrency of 8, chunk size of 1MB, and a timeout of 1 minute.
  """
  @spec download_file(bucket :: binary, path :: binary, dest :: :memory | binary) :: __MODULE__.Download.t
  @spec download_file(bucket :: binary, path :: binary, dest :: :memory | binary, opts :: download_file_opts) :: __MODULE__.Download.t
  def download_file(bucket, path, dest, opts \\ []) do
    %__MODULE__.Download{
      bucket: bucket,
      path: path,
      dest: dest,
      opts: opts
    }
  end

  @type upload_opts :: [{:max_concurrency, pos_integer} | initiate_multipart_upload_opts ]

  @doc """
  Multipart upload to S3.

  Handles initialization, uploading parts concurrently, and multipart upload completion.

  ## Uploading a stream

  Streams that emit binaries may be uploaded directly to S3. Each binary will be uploaded
  as a chunk, so it must be at least 5 megabytes in size. The `S3.Upload.stream_file`
  helper takes care of reading the file in 5 megabyte chunks.
  ```
  "path/to/big/file"
  |> S3.Upload.stream_file
  |> S3.upload("my-bucket", "path/on/s3")
  |> ExAws.request! #=> :done
  ```

  ## Options

  These options are specific to this function

  * `:max_concurrency` -- The number of concurrent processes reading from this
     stream. Only applies when uploading a stream.

  All other options (ex. `:content_type`) are passed through to
  `ExAws.S3.initiate_multipart_upload/3`.

  """
  @spec upload(
    source :: Enumerable.t,
    bucket :: String.t,
    path :: String.t,
    opts :: upload_opts) :: __MODULE__.Upload.t
  def upload(source, bucket, path, opts \\ []) do
    %__MODULE__.Upload{
      src: source,
      bucket: bucket,
      path: path,
      opts: opts,
    }
  end

  @doc "Get an object's access control policy"
  @spec get_object_acl(bucket :: binary, object :: binary) :: ExAws.Operation.S3.t
  @spec get_object_acl(bucket :: binary, object :: binary, opts :: Keyword.t) :: ExAws.Operation.S3.t
  def get_object_acl(bucket, object, opts \\ []) do
    request(:get, bucket, object, resource: "acl", headers: opts |> Map.new)
  end

  @doc "Get a torrent for a bucket"
  @spec get_object_torrent(bucket :: binary, object :: binary) :: ExAws.Operation.S3.t
  def get_object_torrent(bucket, object) do
    request(:get, bucket, object, resource: "torrent")
  end

  @doc "Get object tagging"
  @spec get_object_tagging(bucket :: binary, object :: binary, opts :: Keyword.t()) ::
          ExAws.Operation.S3.t()
  def get_object_tagging(bucket, object, opts \\ []) do
    request(:get, bucket, object, [resource: "tagging", headers: opts |> Map.new()],
      parser: &ExAws.S3.Parsers.parse_object_tagging/1
    )
  end

  @type head_object_opt ::
    {:encryption, customer_encryption_opts}
    | {:range, binary}
    | {:if_modified_since, binary}
    | {:if_unmodified_since, binary}
    | {:if_match, binary}
    | {:if_none_match, binary}
  @type head_object_opts :: [head_object_opt]

  @doc "Determine if an object exists"
  @spec head_object(bucket :: binary, object :: binary) :: ExAws.Operation.S3.t
  @spec head_object(bucket :: binary, object :: binary, opts :: head_object_opts) :: ExAws.Operation.S3.t
  @request_headers [:range, :if_modified_since, :if_unmodified_since, :if_match, :if_none_match]
  def head_object(bucket, object, opts \\ []) do
    opts = opts |> Map.new

    headers = opts
    |> format_and_take(@request_headers)

    headers = opts
    |> Map.get(:encryption, %{})
    |> build_encryption_headers
    |> Map.merge(headers)

    params = case Map.fetch(opts, :version_id) do
      {:ok, id} -> %{"versionId" => id}
      _ -> %{}
    end
    request(:head, bucket, object, headers: headers, params: params)
  end

  @doc "Determine the CORS configuration for an object"
  @spec options_object(
    bucket         :: binary,
    object         :: binary,
    origin         :: binary,
    request_method :: atom) :: ExAws.Operation.S3.t
  @spec options_object(
    bucket          :: binary,
    object          :: binary,
    origin          :: binary,
    request_method  :: atom,
    request_headers :: [binary]) :: ExAws.Operation.S3.t
  def options_object(bucket, object, origin, request_method, request_headers \\ []) do
    headers = [
      {"Origin", origin},
      {"Access-Control-Request-Method", request_method},
      {"Access-Control-Request-Headers", request_headers |> Enum.join(",")},
    ]
    request(:options, bucket, object, headers: headers)
  end

  @doc "Restore an object to a particular version"
  @spec post_object_restore(
    bucket         :: binary,
    object         :: binary,
    number_of_days :: pos_integer) :: ExAws.Operation.S3.t
  @spec post_object_restore(
    bucket         :: binary,
    object         :: binary,
    number_of_days :: pos_integer,
    opts           :: [version_id: binary]) :: ExAws.Operation.S3.t
  def post_object_restore(bucket, object, number_of_days, opts \\ []) do
    params = case Keyword.fetch(opts, :version_id) do
      {:ok, id} -> %{"versionId" => id}
      _ -> %{}
    end

    body = """
    <RestoreRequest xmlns="http://s3.amazonaws.com/doc/2006-3-01">
      <Days>#{number_of_days}</Days>
    </RestoreRequest>
    """
    request(:post, bucket, object, resource: "restore", params: params, body: body)
  end

  @type put_object_opts :: [
    {:cache_control, binary}
    | {:content_disposition, binary}
    | {:content_encoding, binary}
    | {:content_length, binary}
    | {:content_type, binary}
    | {:expect, binary}
    | {:expires, binary}
    | {:storage_class, :standard | :redunced_redundancy}
    | {:website_redirect_location, binary}
    | {:encryption, encryption_opts}
    | {:meta, amz_meta_opts}
    | acl_opts
  ]
  @doc "Create an object within a bucket"
  @spec put_object(bucket :: binary, object :: binary, body :: binary) :: ExAws.Operation.S3.t
  @spec put_object(bucket :: binary, object :: binary, body :: binary, opts :: put_object_opts) :: ExAws.Operation.S3.t
  def put_object(bucket, object, body, opts \\ []) do
    request(:put, bucket, object, body: body, headers: put_object_headers(opts))
  end

  @doc "Create or update an object's access control policy"
  @spec put_object_acl(bucket :: binary, object :: binary, acl :: [acl_opts]) :: ExAws.Operation.S3.t
  def put_object_acl(bucket, object, acl) do
    headers = acl |> Map.new |> format_acl_headers
    request(:put, bucket, object, headers: headers, resource: "acl")
  end

  @doc "Add a set of tags to an existing object"
  @spec put_object_tagging(
          bucket :: binary,
          object :: binary,
          tags :: Access.t(),
          opts :: Keyword.t()
        ) :: ExAws.Operation.S3.t()
  def put_object_tagging(bucket, object, tags, opts \\ []) do
    tags_xml =
      Enum.map(tags, fn
        {key, value} ->
          ["<Tag><Key>", to_string(key), "</Key><Value>", to_string(value), "</Value></Tag>"]
      end)

    body = [
      ~s(<?xml version="1.0" encoding="UTF-8"?>),
      "<Tagging>",
      "<TagSet>",
      tags_xml,
      "</TagSet>",
      "</Tagging>"
    ]

    content_md5 = :crypto.hash(:md5, body) |> Base.encode64()

    headers =
      opts
      |> Map.new()
      |> Map.merge(%{"content-md5" => content_md5})

    body_binary = body |> IO.iodata_to_binary()

    request(:put, bucket, object, resource: "tagging", body: body_binary, headers: headers)
  end

  @type pub_object_copy_opts :: [
    {:metadata_directive, :COPY | :REPLACE}
    | {:copy_source_if_modified_since, binary}
    | {:copy_source_if_unmodified_since, binary}
    | {:copy_source_if_match, binary}
    | {:copy_source_if_none_match, binary}
    | {:website_redirect_location, binary}
    | {:destination_encryption, encryption_opts}
    | {:source_encryption, customer_encryption_opts}
    | {:cache_control, binary}
    | {:content_disposition, binary}
    | {:content_encoding, binary}
    | {:content_length, binary}
    | {:content_type, binary}
    | {:expect, binary}
    | {:expires, binary}
    | {:storage_class, :standard | :redunced_redundancy}
    | {:website_redirect_location, binary}
    | {:meta, amz_meta_opts}
    | acl_opts
  ]

  @doc "Copy an object"
  @spec put_object_copy(
    dest_bucket :: binary,
    dest_object :: binary,
    src_bucket  :: binary,
    src_object  :: binary) :: ExAws.Operation.S3.t
  @spec put_object_copy(
    dest_bucket :: binary,
    dest_object :: binary,
    src_bucket  :: binary,
    src_object  :: binary,
    opts        :: pub_object_copy_opts) :: ExAws.Operation.S3.t
  @amz_headers ~w(
    metadata_directive
    copy_source_if_modified_since
    copy_source_if_unmodified_since
    copy_source_if_match
    copy_source_if_none_match
    storage_class
    website_redirect_location)a
  def put_object_copy(dest_bucket, dest_object, src_bucket, src_object, opts \\ []) do
    opts = opts |> Map.new

    amz_headers = opts
    |> format_and_take(@amz_headers)
    |> namespace("x-amz")

    source_encryption = opts
    |> Map.get(:source_encryption, %{})
    |> build_encryption_headers
    |> Enum.into(%{}, fn {<<"x-amz", k :: binary>>, v} ->
      {"x-amz-copy-source" <> k, v}
    end)

    destination_encryption = opts
    |> Map.get(:destination_encryption, %{})
    |> build_encryption_headers

    regular_headers = opts
    |> Map.delete(:encryption)
    |> put_object_headers

    encoded_src_object = src_object
    |> String.split("/")
    |> Enum.reject(&(&1 == ""))
    |> Enum.map(&(URI.encode_www_form(&1)))
    |> Enum.join("/")

    headers = regular_headers
    |> Map.merge(amz_headers)
    |> Map.merge(source_encryption)
    |> Map.merge(destination_encryption)
    |> Map.put("x-amz-copy-source", "/#{URI.encode_www_form(src_bucket)}/#{encoded_src_object}")

    request(:put, dest_bucket, dest_object, headers: headers)
  end

  @type initiate_multipart_upload_opts :: [ {:cache_control, binary}
    | {:content_disposition, binary}
    | {:content_encoding, binary}
    | {:content_type, binary}
    | {:expires, binary}
    | {:storage_class, :standard | :redunced_redundancy}
    | {:website_redirect_location, binary}
    | {:encryption, encryption_opts}
    | acl_opts
  ]

  @doc "Initiate a multipart upload"
  @spec initiate_multipart_upload(bucket :: binary, object :: binary) :: ExAws.Operation.S3.t
  @spec initiate_multipart_upload(bucket :: binary, object :: binary, opts :: initiate_multipart_upload_opts) :: ExAws.Operation.S3.t
  def initiate_multipart_upload(bucket, object, opts \\ []) do
    request(:post, bucket, object, [resource: "uploads", headers: put_object_headers(opts)], %{parser: &Parsers.parse_initiate_multipart_upload/1})
  end

  @doc "Upload a part for a multipart upload"
  @spec upload_part(
    bucket      :: binary,
    object      :: binary,
    upload_id   :: binary,
    part_number :: pos_integer,
    body        :: binary) :: ExAws.Operation.S3.t
  @spec upload_part(
    bucket      :: binary,
    object      :: binary,
    upload_id   :: binary,
    part_number :: pos_integer,
    body        :: binary,
    opts :: [encryption_opts | {:expect, binary}]) :: ExAws.Operation.S3.t
  def upload_part(bucket, object, upload_id, part_number, body, _opts \\ []) do
    params = %{"uploadId" => upload_id, "partNumber" => part_number}
    request(:put, bucket, object, params: params, body: body)
  end

  @type upload_part_copy_opts :: [
    {:copy_source_range, Range.t}
    | {:copy_source_if_modified_since, binary}
    | {:copy_source_if_unmodified_since, binary}
    | {:copy_source_if_match, binary}
    | {:copy_source_if_none_match, binary}
    | {:destination_encryption, encryption_opts}
    | {:source_encryption, customer_encryption_opts}
  ]

  @doc "Upload a part for a multipart copy"
  @spec upload_part_copy(
    dest_bucket :: binary,
    dest_object :: binary,
    src_bucket  :: binary,
    src_object  :: binary) :: ExAws.Operation.S3.t
  @spec upload_part_copy(
    dest_bucket :: binary,
    dest_object :: binary,
    src_bucket  :: binary,
    src_object  :: binary,
    opts        :: upload_part_copy_opts) :: ExAws.Operation.S3.t
  @amz_headers ~w(
    copy_source_if_modified_since
    copy_source_if_unmodified_since
    copy_source_if_match
    copy_source_if_none_match)a
  def upload_part_copy(dest_bucket, dest_object, src_bucket, src_object, opts \\ []) do
    opts = opts |> Map.new

    source_encryption = opts
    |> Map.get(:source_encryption, %{})
    |> build_encryption_headers
    |> Enum.into(%{}, fn {<<"x-amz", k :: binary>>, v} ->
      {"x-amz-copy-source" <> k, v}
    end)

    destination_encryption = opts
    |> Map.get(:destination_encryption, %{})
    |> build_encryption_headers

    headers = opts
    |> format_and_take(@amz_headers)
    |> namespace("x-amz")
    |> Map.merge(source_encryption)
    |> Map.merge(destination_encryption)

    headers = case opts do
      %{copy_source_range: first..last} -> Map.put(headers, "x-amz-copy-source-range", "bytes=#{first}-#{last}")
      _ -> headers
    end
    |> Map.put("x-amz-copy-source", "/#{src_bucket}/#{src_object}")

    request(:put, dest_bucket, dest_object, [headers: headers], %{parser: &Parsers.parse_upload_part_copy/1})
  end

  @doc "Complete a multipart upload"
  @spec complete_multipart_upload(
    bucket    :: binary,
    object    :: binary,
    upload_id :: binary,
    parts     :: [{binary | pos_integer, binary}, ...]) :: ExAws.Operation.S3.t
  def complete_multipart_upload(bucket, object, upload_id, parts) do
    parts_xml = parts
    |> Enum.map(fn {part_number, etag}->
      ["<Part>",
        "<PartNumber>", Integer.to_string(part_number), "</PartNumber>",
        "<ETag>", etag, "</ETag>",
      "</Part>"]
    end)

    body = ["<CompleteMultipartUpload>", parts_xml, "</CompleteMultipartUpload>"]
    |> IO.iodata_to_binary

    request(:post, bucket, object, [params: %{"uploadId" => upload_id}, body: body], %{parser: &Parsers.parse_complete_multipart_upload/1})
  end

  @doc "Abort a multipart upload"
  @spec abort_multipart_upload(bucket :: binary, object :: binary, upload_id :: binary) :: ExAws.Operation.S3.t
  def abort_multipart_upload(bucket, object, upload_id) do
    request(:delete, bucket, object, params: %{"uploadId" => upload_id})
  end

  @doc "List the parts of a multipart upload"
  @spec list_parts(bucket :: binary, object :: binary, upload_id :: binary) :: ExAws.Operation.S3.t
  @spec list_parts(bucket :: binary, object :: binary, upload_id :: binary, opts :: Keyword.t) :: ExAws.Operation.S3.t
  def list_parts(bucket, object, upload_id, opts \\ []) do
    params = opts
    |> Map.new
    |> Map.merge(%{"uploadId" => upload_id})

    request(:get, bucket, object, [params: params], %{parser: &Parsers.parse_list_parts/1})
  end

  @doc """
  Generate a pre-signed URL for an object.

  When option param `:virtual_host` is `true`, the bucket name will be used as
  the hostname. This will cause the returned URL to be 'http' and not 'https'.

  When option param `:s3_accelerate` is `true`, the bucket name will be used as
  the hostname, along with the `s3-accelerate.amazonaws.com` host.

  Additional (signed) query parameters can be added to the url by setting option param
  `:query_params` to a list of `{"key", "value"}` pairs. Useful if you are uploading parts of
  a multipart upload directly from the browser.
  """
  @spec presigned_url(config :: map, http_method :: atom, bucket :: binary, object :: binary, opts :: presigned_url_opts) :: {:ok, binary} | {:error, binary}
  @one_week 60 * 60 * 24 * 7
  def presigned_url(config, http_method, bucket, object, opts \\ []) do
    expires_in = Keyword.get(opts, :expires_in, 3600)
    query_params = Keyword.get(opts, :query_params, [])
    virtual_host = Keyword.get(opts, :virtual_host, false)
    s3_accelerate = Keyword.get(opts, :s3_accelerate, false)

    {config, virtual_host} =
      if s3_accelerate,
        do: {put_accelerate_host(config), true},
        else: {config, virtual_host}

    case expires_in > @one_week do
      true -> {:error, "expires_in_exceeds_one_week"}
      false ->
        url = url_to_sign(bucket, object, config, virtual_host)
        datetime = :calendar.universal_time
        ExAws.Auth.presigned_url(http_method, url, :s3, datetime, config, expires_in, query_params)
    end
  end

  defp put_bucket_body("us-east-1"), do: ""
  defp put_bucket_body(region) do
    """
    <CreateBucketConfiguration xmlns="http://s3.amazonaws.com/doc/2006-03-01/">
      <LocationConstraint>#{region}</LocationConstraint>
    </CreateBucketConfiguration>
    """
  end

  defp url_to_sign(bucket, object, config, virtual_host) do
    port = sanitized_port_component(config)
    object = ensure_slash(object)
    case virtual_host do
      true -> "#{config[:scheme]}#{bucket}.#{config[:host]}#{port}#{object}"
      false -> "#{config[:scheme]}#{config[:host]}#{port}/#{bucket}#{object}"
    end
  end

  defp request(http_method, bucket, path, data \\ [], opts \\ %{}) do
    %ExAws.Operation.S3{
      http_method: http_method,
      bucket: bucket,
      path: path,
      body: data[:body] || "",
      headers: data[:headers] || %{},
      resource: data[:resource] || "",
      params: data[:params] || %{}
    } |> struct(opts)
  end

<<<<<<< HEAD
  @doc """
  Generate the endpoint url for Browser-Based Uploads.
  """
  @spec browser_upload_endpoint(config :: map(), bucket :: binary()) :: binary()
  def browser_upload_endpoint(config, bucket) do
    [
      config.scheme,
      bucket,
      ".",
      config.host
    ]
    |> Enum.join()
  end

  @doc """
  Generate a map containing pre-signed value for S3 Uploads directly from the browser.

  These fields are based on the [AWS Signature Version 4](https://docs.aws.amazon.com/AmazonS3/latest/API/sigv4-authentication-HTTPPOST.html)

  Optional paramenters can be added to define the expiration time of the signature (`:expires_in`)
  and how the object to upload will be publicly accessible or not (`:acl`).

  The default options are `[expires_in: 3600, acl: :private]`
  """
  @spec presigned_fields(config :: map(), bucket :: binary, key :: binary, mimetype :: binary, opts :: presigned_fields_opts) :: map()
  def presigned_fields(config, bucket, key, mimetype, opts \\ []) do
    expires_in = Keyword.get(opts, :expires_in, 3600)
    acl = Keyword.get(opts, :acl, :private)
    timestamp = :calendar.universal_time()

    fields = %{
      "key" => key,
      "acl" => normalize_param(acl),
      "Content-Type" => mimetype,
      "x-amz-algorithm" => "AWS4-HMAC-SHA256",
      "x-amz-credential" => ExAws.Auth.Credentials.generate_credential_v4("s3", config, timestamp),
      "x-amz-date" => amz_date(timestamp)
    }

    policy = gen_policy(config, fields, timestamp, expires_in, bucket)
    signature = ExAws.Auth.Signatures.generate_signature_v4("s3", config, timestamp, policy)

    fields
    |> Map.put("policy", policy)
    |> Map.put("x-amz-signature", signature)
  end

  defp gen_policy(config, fields, timestamp, expires_in, bucket) do
    policy_conditions = [%{"bucket" => bucket} | to_list_of_maps(fields)]

    policy_expiration =
      timestamp_plus(timestamp, expires_in)
      |> NaiveDateTime.from_erl!()
      |> NaiveDateTime.to_iso8601

    policy = %{
      expiration: Enum.join([policy_expiration, "Z"]),
      conditions: policy_conditions
    }

    policy
    |> config.json_codec.encode!()
    |> Base.encode64()
=======
  defp put_accelerate_host(config) do
    Map.put(config, :host, "s3-accelerate.amazonaws.com")
>>>>>>> 82b72c3a
  end
end<|MERGE_RESOLUTION|>--- conflicted
+++ resolved
@@ -1046,7 +1046,6 @@
     } |> struct(opts)
   end
 
-<<<<<<< HEAD
   @doc """
   Generate the endpoint url for Browser-Based Uploads.
   """
@@ -1110,9 +1109,9 @@
     policy
     |> config.json_codec.encode!()
     |> Base.encode64()
-=======
+  end
+
   defp put_accelerate_host(config) do
     Map.put(config, :host, "s3-accelerate.amazonaws.com")
->>>>>>> 82b72c3a
   end
 end