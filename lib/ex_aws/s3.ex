--- conflicted
+++ resolved
@@ -984,104 +984,57 @@
           | {:source_encryption, customer_encryption_opts}
         ]
 
-<<<<<<< HEAD
   @doc "Upload a part for a multipart copy. Note: The :copy_source_range option is required."
-  @spec upload_part_copy(
-    dest_bucket :: binary,
-    dest_object :: binary,
-    src_bucket  :: binary,
-    src_object  :: binary,
-    upload_id   :: binary,
-    part_number :: pos_integer,
-    opts        :: upload_part_copy_opts) :: ExAws.Operation.S3.t
-=======
-  @doc "Upload a part for a multipart copy"
   @spec upload_part_copy(
           dest_bucket :: binary,
           dest_object :: binary,
-          src_bucket :: binary,
-          src_object :: binary
-        ) :: ExAws.Operation.S3.t()
-  @spec upload_part_copy(
-          dest_bucket :: binary,
-          dest_object :: binary,
-          src_bucket :: binary,
-          src_object :: binary,
-          opts :: upload_part_copy_opts
-        ) :: ExAws.Operation.S3.t()
->>>>>>> 6891e338
+          src_bucket  :: binary,
+          src_object  :: binary,
+          upload_id   :: binary,
+          part_number :: pos_integer,
+          opts        :: upload_part_copy_opts
+    ) :: ExAws.Operation.S3.t
   @amz_headers ~w(
     copy_source_if_modified_since
     copy_source_if_unmodified_since
     copy_source_if_match
     copy_source_if_none_match)a
-<<<<<<< HEAD
   def upload_part_copy(dest_bucket, dest_object, src_bucket, src_object, upload_id, part_number, opts \\ []) do
     opts = opts |> Map.new
 
-    source_encryption = opts
-    |> Map.get(:source_encryption, %{})
-    |> build_encryption_headers
-    |> Enum.into(%{}, fn {<<"x-amz", k :: binary>>, v} ->
-      {"x-amz-copy-source" <> k, v}
-    end)
-
-    destination_encryption = opts
-    |> Map.get(:destination_encryption, %{})
-    |> build_encryption_headers
-
-    headers = opts
-    |> format_and_take(@amz_headers)
-    |> namespace("x-amz")
-    |> Map.merge(source_encryption)
-    |> Map.merge(destination_encryption)
-
-    headers = case opts do
-      %{copy_source_range: first..last} -> Map.put(headers, "x-amz-copy-source-range", "bytes=#{first}-#{last}")
-      _ -> headers
-    end
-    |> Map.put("x-amz-copy-source", "/#{src_bucket}/#{src_object}")
-
-    params = %{"uploadId" => upload_id, "partNumber" => part_number}
-    request(:put, dest_bucket, dest_object, [headers: headers, params: params], %{parser: &Parsers.parse_upload_part_copy/1})
-=======
-  def upload_part_copy(dest_bucket, dest_object, src_bucket, src_object, opts \\ []) do
-    opts = opts |> Map.new()
-
-    source_encryption =
+    source_encryption = 
       opts
       |> Map.get(:source_encryption, %{})
       |> build_encryption_headers
-      |> Enum.into(%{}, fn {<<"x-amz", k::binary>>, v} ->
+      |> Enum.into(%{}, fn {<<"x-amz", k :: binary>>, v} ->
         {"x-amz-copy-source" <> k, v}
       end)
 
-    destination_encryption =
+    destination_encryption = 
       opts
       |> Map.get(:destination_encryption, %{})
       |> build_encryption_headers
 
-    headers =
+    headers = 
       opts
       |> format_and_take(@amz_headers)
       |> namespace("x-amz")
       |> Map.merge(source_encryption)
       |> Map.merge(destination_encryption)
 
-    headers =
+    headers = 
       case opts do
-        %{copy_source_range: first..last} ->
+        %{copy_source_range: first..last} -> 
           Map.put(headers, "x-amz-copy-source-range", "bytes=#{first}-#{last}")
-
-        _ ->
-          headers
+          
+        _ -> headers
       end
       |> Map.put("x-amz-copy-source", "/#{src_bucket}/#{src_object}")
 
-    request(:put, dest_bucket, dest_object, [headers: headers], %{
+    params = %{"uploadId" => upload_id, "partNumber" => part_number}
+    request(:put, dest_bucket, dest_object, [headers: headers, params: params], %{
       parser: &Parsers.parse_upload_part_copy/1
     })
->>>>>>> 6891e338
   end
 
   @doc "Complete a multipart upload"
