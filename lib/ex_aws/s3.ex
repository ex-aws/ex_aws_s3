defmodule ExAws.S3 do
  @moduledoc """
  Operations on AWS S3

  ## Basic Operations

  The vast majority of operations here represent a single operation on S3.

  ### Examples
  ```
  S3.list_objects |> ExAws.request! #=> %{body: [list, of, objects]}
  S3.list_objects |> ExAws.stream! |> Enum.to_list #=> [list, of, objects]

  S3.put_object("my-bucket", "path/to/bucket", contents) |> ExAws.request!
  ```

  ## Higher Level Operations

  There are also some operations which operate at a higher level to make it easier
  to download and upload very large files.

  Multipart uploads
  ```
  "path/to/big/file"
  |> S3.Upload.stream_file
  |> S3.upload("my-bucket", "path/on/s3")
<<<<<<< HEAD
  |> ExAws.request! #=> :done
=======
  |> ExAws.request #=> {:ok, :done}
>>>>>>> 4433366f
  ```

  Download large file to disk
  ```
  S3.download_file("my-bucket", "path/on/s3", "path/to/dest/file")
<<<<<<< HEAD
  |> ExAws.request! #=> :done
=======
  |> ExAws.request #=> {:ok, :done}
>>>>>>> 4433366f
  ```

  ## More high level functionality

  Task.async_stream makes some high level flows so easy you don't need explicit ExAws support.

  For example, here is how to concurrently upload many files.

  ```
  upload_file = fn {src_path, dest_path} ->
    S3.put_object("my_bucket", dest_path, File.read!(src_path))
    |> ExAws.request!
  end

  paths = %{"path/to/src0" => "path/to/dest0", "path/to/src1" => "path/to/dest1"}

  paths
  |> Task.async_stream(upload_file, max_concurrency: 10)
  |> Stream.run
  ```
  """

  import ExAws.S3.Utils
  alias ExAws.S3.Parsers

  @type acl_opts :: {:acl, canned_acl} | grant
  @type grant :: {:grant_read, grantee}
    | {:grant_read_acp, grantee}
    | {:grant_write_acp, grantee}
    | {:grant_full_control, grantee}
  @type canned_acl :: :private
    | :public_read
    | :public_read_write
    | :authenticated_read
    | :bucket_owner_read
    | :bucket_owner_full_control
  @type grantee :: [ {:email, binary}
    | {:id, binary}
    | {:uri, binary}
  ]

  @type customer_encryption_opts :: [
    customer_algorithm: binary,
    customer_key: binary,
    customer_key_md5: binary]
  @type encryption_opts :: binary
    | [aws_kms_key_id: binary]
    | customer_encryption_opts

  @type presigned_url_opts :: [
      {:expires_in, integer}
    | {:virtual_host, boolean}
    | {:query_params, [{binary, binary}]}
  ]

  @type amz_meta_opts :: [{atom, binary} | {binary, binary}, ...]

  ## Buckets
  #############
  @doc "List buckets"
  @spec list_buckets() :: ExAws.Operation.S3.t
  @spec list_buckets(opts :: Keyword.t) :: ExAws.Operation.S3.t
  def list_buckets(opts \\ []) do
    request(:get, "", "/", [params: opts],
      parser: &ExAws.S3.Parsers.parse_all_my_buckets_result/1
    )
  end

  @doc "Delete a bucket"
  @spec delete_bucket(bucket :: binary) :: ExAws.Operation.S3.t
  def delete_bucket(bucket) do
    request(:delete, bucket, "/")
  end

  @doc "Delete a bucket cors"
  @spec delete_bucket_cors(bucket :: binary) :: ExAws.Operation.S3.t
  def delete_bucket_cors(bucket) do
    request(:delete, bucket, "/", resource: "cors")
  end

  @doc "Delete a bucket lifecycle"
  @spec delete_bucket_lifecycle(bucket :: binary) :: ExAws.Operation.S3.t
  def delete_bucket_lifecycle(bucket) do
    request(:delete, bucket, "/", resource: "lifecycle")
  end

  @doc "Delete a bucket policy"
  @spec delete_bucket_policy(bucket :: binary) :: ExAws.Operation.S3.t
  def delete_bucket_policy(bucket) do
    request(:delete, bucket, "/", resource: "policy")
  end

  @doc "Delete a bucket replication"
  @spec delete_bucket_replication(bucket :: binary) :: ExAws.Operation.S3.t
  def delete_bucket_replication(bucket) do
    request(:delete, bucket, "/", resource: "replication")
  end

  @doc "Delete a bucket tagging"
  @spec delete_bucket_tagging(bucket :: binary) :: ExAws.Operation.S3.t
  def delete_bucket_tagging(bucket) do
    request(:delete, bucket, "/", resource: "tagging")
  end

  @doc "Delete a bucket website"
  @spec delete_bucket_website(bucket :: binary) :: ExAws.Operation.S3.t
  def delete_bucket_website(bucket) do
    request(:delete, bucket, "/", resource: "website")
  end

  @type list_objects_opts :: [
    {:delimiter, binary} |
    {:marker, binary} |
    {:prefix, binary} |
    {:encoding_type, binary} |
    {:max_keys, 0..1000}
  ]

  @doc """
  List objects in bucket

  Can be streamed.

  ## Examples
  ```
  S3.list_objects("my-bucket") |> ExAws.request

  S3.list_objects("my-bucket") |> ExAws.stream!
  S3.list_objects("my-bucket", delimiter: "/", prefix: "backup") |> ExAws.stream!
  S3.list_objects("my-bucket", prefix: "some/inner/location/path") |> ExAws.stream!
  S3.list_objects("my-bucket", max_keys: 5, encoding_type: "url") |> ExAws.stream!
  ```
  """
  @spec list_objects(bucket :: binary) :: ExAws.Operation.S3.t
  @spec list_objects(bucket :: binary, opts :: list_objects_opts) :: ExAws.Operation.S3.t
  @params [:delimiter, :marker, :prefix, :encoding_type, :max_keys]
  def list_objects(bucket, opts \\ []) do
    params = opts
    |> format_and_take(@params)

    request(:get, bucket, "/", [params: params, headers: opts[:headers]],
      stream_builder: &ExAws.S3.Lazy.stream_objects!(bucket, opts, &1),
      parser: &ExAws.S3.Parsers.parse_list_objects/1
    )
  end

  @doc "Get bucket acl"
  @spec get_bucket_acl(bucket :: binary) :: ExAws.Operation.S3.t
  def get_bucket_acl(bucket) do
    request(:get, bucket, "/", resource: "acl")
  end

  @doc "Get bucket cors"
  @spec get_bucket_cors(bucket :: binary) :: ExAws.Operation.S3.t
  def get_bucket_cors(bucket) do
    request(:get, bucket, "/", resource: "cors")
  end

  @doc "Get bucket lifecycle"
  @spec get_bucket_lifecycle(bucket :: binary) :: ExAws.Operation.S3.t
  def get_bucket_lifecycle(bucket) do
    request(:get, bucket, "/", resource: "lifecycle")
  end

  @doc "Get bucket policy"
  @spec get_bucket_policy(bucket :: binary) :: ExAws.Operation.S3.t
  def get_bucket_policy(bucket) do
    request(:get, bucket, "/", resource: "policy")
  end

  @doc "Get bucket location"
  @spec get_bucket_location(bucket :: binary) :: ExAws.Operation.S3.t
  def get_bucket_location(bucket) do
    request(:get, bucket, "/", resource: "location")
  end

  @doc "Get bucket logging"
  @spec get_bucket_logging(bucket :: binary) :: ExAws.Operation.S3.t
  def get_bucket_logging(bucket) do
    request(:get, bucket, "/", resource: "logging")
  end

  @doc "Get bucket notification"
  @spec get_bucket_notification(bucket :: binary) :: ExAws.Operation.S3.t
  def get_bucket_notification(bucket) do
    request(:get, bucket, "/", resource: "notification")
  end

  @doc "Get bucket replication"
  @spec get_bucket_replication(bucket :: binary) :: ExAws.Operation.S3.t
  def get_bucket_replication(bucket) do
    request(:get, bucket, "/", resource: "replication")
  end

  @doc "Get bucket tagging"
  @spec get_bucket_tagging(bucket :: binary) :: ExAws.Operation.S3.t
  def get_bucket_tagging(bucket) do
    request(:get, bucket, "/", resource: "tagging")
  end

  @doc "Get bucket object versions"
  @spec get_bucket_object_versions(bucket :: binary) :: ExAws.Operation.S3.t
  @spec get_bucket_object_versions(bucket :: binary, opts :: Keyword.t) :: ExAws.Operation.S3.t
  def get_bucket_object_versions(bucket, opts \\ []) do
    request(:get, bucket, "/", resource: "versions", params: opts)
  end

  @doc "Get bucket payment configuration"
  @spec get_bucket_request_payment(bucket :: binary) :: ExAws.Operation.S3.t
  def get_bucket_request_payment(bucket) do
    request(:get, bucket, "/", resource: "requestPayment")
  end

  @doc "Get bucket versioning"
  @spec get_bucket_versioning(bucket :: binary) :: ExAws.Operation.S3.t
  def get_bucket_versioning(bucket) do
    request(:get, bucket, "/", resource: "versioning")
  end

  @doc "Get bucket website"
  @spec get_bucket_website(bucket :: binary) :: ExAws.Operation.S3.t
  def get_bucket_website(bucket) do
    request(:get, bucket, "/", resource: "website")
  end

  @doc "Determine if a bucket exists"
  @spec head_bucket(bucket :: binary) :: ExAws.Operation.S3.t
  def head_bucket(bucket) do
    request(:head, bucket, "/")
  end

  @doc "List multipart uploads for a bucket"
  @spec list_multipart_uploads(bucket :: binary) :: ExAws.Operation.S3.t
  @spec list_multipart_uploads(bucket :: binary, opts :: Keyword.t) :: ExAws.Operation.S3.t
  @params [:delimiter, :encoding_type, :max_uploads, :key_marker, :prefix, :upload_id_marker]
  def list_multipart_uploads(bucket, opts \\ []) do
    params = opts |> format_and_take(@params)
    request(:get, bucket, "/", [resource: "uploads", params: params], %{parser: &Parsers.parse_list_multipart_uploads/1})
  end

  @doc "Creates a bucket in the specified region"
  @spec put_bucket(bucket :: binary, region :: binary) :: ExAws.Operation.S3.t
  def put_bucket(bucket, region, opts \\ [])
  def put_bucket(bucket, "", opts), do: put_bucket(bucket, "us-east-1", opts)
  def put_bucket(bucket, region, opts) do
    headers = opts
    |> Map.new
    |> format_acl_headers

    body = region |> put_bucket_body

    request(:put, bucket, "/", body: body, headers: headers)
  end

  @doc "Update or create a bucket bucket access control"
  @spec put_bucket_acl(bucket :: binary, opts :: [acl_opts]) :: ExAws.Operation.S3.t
  def put_bucket_acl(bucket, grants) do
    request(:put, bucket, "/", headers: format_acl_headers(grants))
  end

  @doc "Update or create a bucket CORS policy"
  @spec put_bucket_cors(bucket :: binary, cors_config :: map()) :: ExAws.Operation.S3.t
  def put_bucket_cors(bucket, cors_rules) do
    rules = cors_rules
    |> Enum.map(&build_cors_rule/1)
    |> IO.iodata_to_binary

    body = "<CORSConfiguration>#{rules}</CORSConfiguration>"
    content_md5 = :crypto.hash(:md5, body) |> Base.encode64
    headers = %{"content-md5" => content_md5}

    request(:put, bucket, "/",
            resource: "cors", body: body, headers: headers)
  end

  @doc "Update or create a bucket lifecycle configuration"
  @spec put_bucket_lifecycle(bucket :: binary, lifecycle_config :: map()) :: no_return
  def put_bucket_lifecycle(bucket, _livecycle_config) do
    raise "not yet implemented"
    request(:put, bucket, "/")
  end

  @doc "Update or create a bucket policy configuration"
  @spec put_bucket_policy(bucket :: binary, policy :: map()) :: ExAws.Operation.S3.t
  def put_bucket_policy(bucket, policy) do
    request(:put, bucket, "/", resource: "policy", body: policy)
  end

  @doc "Update or create a bucket logging configuration"
  @spec put_bucket_logging(bucket :: binary, logging_config :: map()) :: no_return
  def put_bucket_logging(bucket, _logging_config) do
    raise "not yet implemented"
    request(:put, bucket, "/")
  end

  @doc "Update or create a bucket notification configuration"
  @spec put_bucket_notification(bucket :: binary, notification_config :: map()) :: no_return
  def put_bucket_notification(bucket, _notification_config) do
    raise "not yet implemented"
    request(:put, bucket, "/")
  end

  @doc "Update or create a bucket replication configuration"
  @spec put_bucket_replication(bucket :: binary, replication_config :: map()) :: no_return
  def put_bucket_replication(bucket, _replication_config) do
    raise "not yet implemented"
    request(:put, bucket, "/")
  end

  @doc "Update or create a bucket tagging configuration"
  @spec put_bucket_tagging(bucket :: binary, tags :: map()) :: no_return
  def put_bucket_tagging(bucket, _tags) do
    raise "not yet implemented"
    request(:put, bucket, "/")
  end

  @doc "Update or create a bucket requestPayment configuration"
  @spec put_bucket_request_payment(bucket :: binary, payer :: :requester | :bucket_owner) :: no_return
  def put_bucket_request_payment(bucket, _payer) do
    raise "not yet implemented"
    request(:put, bucket, "/")
  end

  @doc "Update or create a bucket versioning configuration"
  @spec put_bucket_versioning(bucket :: binary, version_config :: binary) :: no_return
  def put_bucket_versioning(bucket, _version_config) do
    raise "not yet implemented"
    request(:put, bucket, "/")
  end

  @doc "Update or create a bucket website configuration"
  @spec put_bucket_website(bucket :: binary, website_config :: binary) :: no_return
  def put_bucket_website(bucket, _website_config) do
    raise "not yet implemented"
    request(:put, bucket, "/")
  end

  ## Objects
  ###########

  @doc "Delete object object in bucket"
  @spec delete_object(bucket :: binary, object :: binary) :: ExAws.Operation.S3.t
  def delete_object(bucket, object, opts \\ []) do
    request(:delete, bucket, object, headers: opts |> Map.new)
  end

  @doc """
  Delete multiple objects within a bucket

  Limited to 1000 objects.
  """
  @spec delete_multiple_objects(
    bucket  :: binary,
    objects :: [binary | {binary, binary}, ...]):: ExAws.Operation.S3.t
  @spec delete_multiple_objects(
    bucket  :: binary,
    objects :: [binary | {binary, binary}, ...], opts :: [quiet: true]):: ExAws.Operation.S3.t
  def delete_multiple_objects(bucket, objects, opts \\ []) do
    objects_xml = Enum.map(objects, fn
      {key, version} -> ["<Object><Key>", key, "</Key><VersionId>", version, "</VersionId></Object>"]
      key -> ["<Object><Key>", key, "</Key></Object>"]
    end)

    quiet = case opts do
      [quiet: true] -> "<Quiet>true</Quiet>"
      _ -> ""
    end

    body = [
      ~s(<?xml version="1.0" encoding="UTF-8"?>),
      "<Delete>",
      quiet,
      objects_xml,
      "</Delete>"
    ]

    content_md5 = :crypto.hash(:md5, body) |> Base.encode64
    body_binary = body |> IO.iodata_to_binary

    request(:post, bucket, "/?delete", body: body_binary, headers: %{"content-md5" => content_md5})
  end

  @doc """
  Delete all listed objects.

  When performed, this function will continue making `delete_multiple_objects`
  requests deleting 1000 objects at a time until all are deleted.

  Can be streamed.
  """
  @spec delete_all_objects(
    bucket  :: binary,
    objects :: [binary | {binary, binary}, ...]):: ExAws.Operation.S3DeleteAllObjects.t
  @spec delete_all_objects(
    bucket  :: binary,
    objects :: [binary | {binary, binary}, ...], opts :: [quiet: true]):: ExAws.Operation.S3DeleteAllObjects.t
  def delete_all_objects(bucket, objects, opts \\ []) do
    %ExAws.Operation.S3DeleteAllObjects{bucket: bucket, objects: objects, opts: opts}
  end

  @type get_object_response_opts :: [
    {:content_language, binary}
    | {:expires, binary}
    | {:cach_control, binary}
    | {:content_disposition, binary}
    | {:content_encoding, binary}
  ]
  @type get_object_opts :: [
    {:response, get_object_response_opts}
    | head_object_opt
  ]
  @doc "Get an object from a bucket"
  @spec get_object(bucket :: binary, object :: binary) :: ExAws.Operation.S3.t
  @spec get_object(bucket :: binary, object :: binary, opts :: get_object_opts) :: ExAws.Operation.S3.t
  @response_params [:content_type, :content_language, :expires, :cache_control, :content_disposition, :content_encoding]
  @request_headers [:range, :if_modified_since, :if_unmodified_since, :if_match, :if_none_match]
  def get_object(bucket, object, opts \\ []) do
    opts = opts |> Map.new

    response_opts = opts
    |> Map.get(:response, %{})
    |> format_and_take(@response_params)
    |> namespace("response")

    headers = opts
    |> format_and_take(@request_headers)

    headers = opts
    |> Map.get(:encryption, %{})
    |> build_encryption_headers
    |> Map.merge(headers)

    request(:get, bucket, object, headers: headers, params: response_opts)
  end

  @type download_file_opts :: [
    max_concurrency: pos_integer,
    chunk_size: pos_integer,
    timeout: pos_integer,
  ]

  @doc """
  Download an S3 Object to a file.

  This operation download multiple parts of an S3 object concurrently, allowing
  you to maximize throughput.

  Defaults to a concurrency of 8, chunk size of 1MB, and a timeout of 1 minute.
  """
  @spec download_file(bucket :: binary, path :: binary, dest :: binary) :: __MODULE__.Download.t
  @spec download_file(bucket :: binary, path :: binary, dest :: binary, opts :: download_file_opts) :: __MODULE__.Download.t
  def download_file(bucket, path, dest, opts \\ []) do
    %__MODULE__.Download{
      bucket: bucket,
      path: path,
      dest: dest,
      opts: opts
    }
  end

  @type upload_opts :: [{:max_concurrency, pos_integer} | initiate_multipart_upload_opts ]

  @doc """
  Multipart upload to S3.

  Handles initialization, uploading parts concurrently, and multipart upload completion.

  ## Uploading a stream

  Streams that emit binaries may be uploaded directly to S3. Each binary will be uploaded
  as a chunk, so it must be at least 5 megabytes in size. The `S3.Upload.stream_file`
  helper takes care of reading the file in 5 megabyte chunks.
  ```
  "path/to/big/file"
  |> S3.Upload.stream_file
  |> S3.upload("my-bucket", "path/on/s3")
  |> ExAws.request! #=> :done
  ```

  ## Options

  These options are specific to this function

  * `:max_concurrency` -- The number of concurrent processes reading from this
     stream. Only applies when uploading a stream.

  All other options (ex. `:content_type`) are passed through to
  `ExAws.S3.initiate_multipart_upload/3`.

  """
  @spec upload(
    source :: Enumerable.t,
    bucket :: String.t,
    path :: String.t,
    opts :: upload_opts) :: __MODULE__.Upload.t
  def upload(source, bucket, path, opts \\ []) do
    %__MODULE__.Upload{
      src: source,
      bucket: bucket,
      path: path,
      opts: opts,
    }
  end

  @doc "Get an object's access control policy"
  @spec get_object_acl(bucket :: binary, object :: binary) :: ExAws.Operation.S3.t
  @spec get_object_acl(bucket :: binary, object :: binary, opts :: Keyword.t) :: ExAws.Operation.S3.t
  def get_object_acl(bucket, object, opts \\ []) do
    request(:get, bucket, object, resource: "acl", headers: opts |> Map.new)
  end

  @doc "Get a torrent for a bucket"
  @spec get_object_torrent(bucket :: binary, object :: binary) :: ExAws.Operation.S3.t
  def get_object_torrent(bucket, object) do
    request(:get, bucket, object, resource: "torrent")
  end

  @type head_object_opt ::
    {:encryption, customer_encryption_opts}
    | {:range, binary}
    | {:if_modified_since, binary}
    | {:if_unmodified_since, binary}
    | {:if_match, binary}
    | {:if_none_match, binary}
  @type head_object_opts :: [head_object_opt]

  @doc "Determine of an object exists"
  @spec head_object(bucket :: binary, object :: binary) :: ExAws.Operation.S3.t
  @spec head_object(bucket :: binary, object :: binary, opts :: head_object_opts) :: ExAws.Operation.S3.t
  @request_headers [:range, :if_modified_since, :if_unmodified_since, :if_match, :if_none_match]
  def head_object(bucket, object, opts \\ []) do
    opts = opts |> Map.new

    headers = opts
    |> format_and_take(@request_headers)

    headers = opts
    |> Map.get(:encryption, %{})
    |> build_encryption_headers
    |> Map.merge(headers)

    params = case Map.fetch(opts, :version_id) do
      {:ok, id} -> %{"versionId" => id}
      _ -> %{}
    end
    request(:head, bucket, object, headers: headers, params: params)
  end

  @doc "Determine the CORS configuration for an object"
  @spec options_object(
    bucket         :: binary,
    object         :: binary,
    origin         :: binary,
    request_method :: atom) :: ExAws.Operation.S3.t
  @spec options_object(
    bucket          :: binary,
    object          :: binary,
    origin          :: binary,
    request_method  :: atom,
    request_headers :: [binary]) :: ExAws.Operation.S3.t
  def options_object(bucket, object, origin, request_method, request_headers \\ []) do
    headers = [
      {"Origin", origin},
      {"Access-Control-Request-Method", request_method},
      {"Access-Control-Request-Headers", request_headers |> Enum.join(",")},
    ]
    request(:options, bucket, object, headers: headers)
  end

  @doc "Restore an object to a particular version"
  @spec post_object_restore(
    bucket         :: binary,
    object         :: binary,
    number_of_days :: pos_integer) :: ExAws.Operation.S3.t
  @spec post_object_restore(
    bucket         :: binary,
    object         :: binary,
    number_of_days :: pos_integer,
    opts           :: [version_id: binary]) :: ExAws.Operation.S3.t
  def post_object_restore(bucket, object, number_of_days, opts \\ []) do
    params = case Keyword.fetch(opts, :version_id) do
      {:ok, id} -> %{"versionId" => id}
      _ -> %{}
    end

    body = """
    <RestoreRequest xmlns="http://s3.amazonaws.com/doc/2006-3-01">
      <Days>#{number_of_days}</Days>
    </RestoreRequest>
    """
    request(:post, bucket, object, resource: "restore", params: params, body: body)
  end

  @type put_object_opts :: [
    {:cache_control, binary}
    | {:content_disposition, binary}
    | {:content_encoding, binary}
    | {:content_length, binary}
    | {:content_type, binary}
    | {:expect, binary}
    | {:expires, binary}
    | {:storage_class, :standard | :redunced_redundancy}
    | {:website_redirect_location, binary}
    | {:encryption, encryption_opts}
    | {:meta, amz_meta_opts}
    | acl_opts
  ]
  @doc "Create an object within a bucket"
  @spec put_object(bucket :: binary, object :: binary, body :: binary) :: ExAws.Operation.S3.t
  @spec put_object(bucket :: binary, object :: binary, body :: binary, opts :: put_object_opts) :: ExAws.Operation.S3.t
  def put_object(bucket, object, body, opts \\ []) do
    request(:put, bucket, object, body: body, headers: put_object_headers(opts))
  end

  @doc "Create or update an object's access control FIXME"
  @spec put_object_acl(bucket :: binary, object :: binary, acl :: [acl_opts]) :: ExAws.Operation.S3.t
  def put_object_acl(bucket, object, acl) do
    headers = acl |> Map.new |> format_acl_headers
    request(:put, bucket, object, headers: headers, resource: "acl")
  end

  @type pub_object_copy_opts :: [
    {:metadata_directive, :COPY | :REPLACE}
    | {:copy_source_if_modified_since, binary}
    | {:copy_source_if_unmodified_since, binary}
    | {:copy_source_if_match, binary}
    | {:copy_source_if_none_match, binary}
    | {:website_redirect_location, binary}
    | {:destination_encryption, encryption_opts}
    | {:source_encryption, customer_encryption_opts}
    | {:cache_control, binary}
    | {:content_disposition, binary}
    | {:content_encoding, binary}
    | {:content_length, binary}
    | {:content_type, binary}
    | {:expect, binary}
    | {:expires, binary}
    | {:storage_class, :standard | :redunced_redundancy}
    | {:website_redirect_location, binary}
    | {:meta, amz_meta_opts}
    | acl_opts
  ]

  @doc "Copy an object"
  @spec put_object_copy(
    dest_bucket :: binary,
    dest_object :: binary,
    src_bucket  :: binary,
    src_object  :: binary) :: ExAws.Operation.S3.t
  @spec put_object_copy(
    dest_bucket :: binary,
    dest_object :: binary,
    src_bucket  :: binary,
    src_object  :: binary,
    opts        :: pub_object_copy_opts) :: ExAws.Operation.S3.t
  @amz_headers ~w(
    metadata_directive
    copy_source_if_modified_since
    copy_source_if_unmodified_since
    copy_source_if_match
    copy_source_if_none_match
    storage_class
    website_redirect_location)a
  def put_object_copy(dest_bucket, dest_object, src_bucket, src_object, opts \\ []) do
    opts = opts |> Map.new

    amz_headers = opts
    |> format_and_take(@amz_headers)
    |> namespace("x-amz")

    source_encryption = opts
    |> Map.get(:source_encryption, %{})
    |> build_encryption_headers
    |> Enum.into(%{}, fn {<<"x-amz", k :: binary>>, v} ->
      {"x-amz-copy-source" <> k, v}
    end)

    destination_encryption = opts
    |> Map.get(:destination_encryption, %{})
    |> build_encryption_headers

    regular_headers = opts
    |> Map.delete(:encryption)
    |> put_object_headers

    headers = regular_headers
    |> Map.merge(amz_headers)
    |> Map.merge(source_encryption)
    |> Map.merge(destination_encryption)
    |> Map.put("x-amz-copy-source", URI.encode "/#{src_bucket}/#{src_object}")

    request(:put, dest_bucket, dest_object, headers: headers)
  end

  @type initiate_multipart_upload_opts :: [ {:cache_control, binary}
    | {:content_disposition, binary}
    | {:content_encoding, binary}
    | {:content_type, binary}
    | {:expires, binary}
    | {:storage_class, :standard | :redunced_redundancy}
    | {:website_redirect_location, binary}
    | {:encryption, encryption_opts}
    | acl_opts
  ]

  @doc "Initiate a multipart upload"
  @spec initiate_multipart_upload(bucket :: binary, object :: binary) :: ExAws.Operation.S3.t
  @spec initiate_multipart_upload(bucket :: binary, object :: binary, opts :: initiate_multipart_upload_opts) :: ExAws.Operation.S3.t
  def initiate_multipart_upload(bucket, object, opts \\ []) do
    request(:post, bucket, object, [resource: "uploads", headers: put_object_headers(opts)], %{parser: &Parsers.parse_initiate_multipart_upload/1})
  end

  @doc "Upload a part for a multipart upload"
  @spec upload_part(
    bucket      :: binary,
    object      :: binary,
    upload_id   :: binary,
    part_number :: pos_integer,
    body        :: binary) :: ExAws.Operation.S3.t
  @spec upload_part(
    bucket      :: binary,
    object      :: binary,
    upload_id   :: binary,
    part_number :: pos_integer,
    body        :: binary,
    opts :: [encryption_opts | {:expect, binary}]) :: ExAws.Operation.S3.t
  def upload_part(bucket, object, upload_id, part_number, body, _opts \\ []) do
    params = %{"uploadId" => upload_id, "partNumber" => part_number}
    request(:put, bucket, object, params: params, body: body)
  end

  @type upload_part_copy_opts :: [
    {:copy_source_range, Range.t}
    | {:copy_source_if_modified_since, binary}
    | {:copy_source_if_unmodified_since, binary}
    | {:copy_source_if_match, binary}
    | {:copy_source_if_none_match, binary}
    | {:destination_encryption, encryption_opts}
    | {:source_encryption, customer_encryption_opts}
  ]

  @doc "Upload a part for a multipart copy"
  @spec upload_part_copy(
    dest_bucket :: binary,
    dest_object :: binary,
    src_bucket  :: binary,
    src_object  :: binary) :: ExAws.Operation.S3.t
  @spec upload_part_copy(
    dest_bucket :: binary,
    dest_object :: binary,
    src_bucket  :: binary,
    src_object  :: binary,
    opts        :: upload_part_copy_opts) :: ExAws.Operation.S3.t
  @amz_headers ~w(
    copy_source_if_modified_since
    copy_source_if_unmodified_since
    copy_source_if_match
    copy_source_if_none_match)a
  def upload_part_copy(dest_bucket, dest_object, src_bucket, src_object, opts \\ []) do
    opts = opts |> Map.new

    source_encryption = opts
    |> Map.get(:source_encryption, %{})
    |> build_encryption_headers
    |> Enum.into(%{}, fn {<<"x-amz", k :: binary>>, v} ->
      {"x-amz-copy-source" <> k, v}
    end)

    destination_encryption = opts
    |> Map.get(:destination_encryption, %{})
    |> build_encryption_headers

    headers = opts
    |> format_and_take(@amz_headers)
    |> namespace("x-amz")
    |> Map.merge(source_encryption)
    |> Map.merge(destination_encryption)

    headers = case opts do
      %{copy_source_range: first..last} -> Map.put(headers, "x-amz-copy-source-range", "bytes=#{first}-#{last}")
      _ -> headers
    end
    |> Map.put("x-amz-copy-source", "/#{src_bucket}/#{src_object}")

    request(:put, dest_bucket, dest_object, [headers: headers], %{parser: &Parsers.parse_upload_part_copy/1})
  end

  @doc "Complete a multipart upload"
  @spec complete_multipart_upload(
    bucket    :: binary,
    object    :: binary,
    upload_id :: binary,
    parts     :: [{binary | pos_integer, binary}, ...]) :: ExAws.Operation.S3.t
  def complete_multipart_upload(bucket, object, upload_id, parts) do
    parts_xml = parts
    |> Enum.map(fn {part_number, etag}->
      ["<Part>",
        "<PartNumber>", Integer.to_string(part_number), "</PartNumber>",
        "<ETag>", etag, "</ETag>",
      "</Part>"]
    end)

    body = ["<CompleteMultipartUpload>", parts_xml, "</CompleteMultipartUpload>"]
    |> IO.iodata_to_binary

    request(:post, bucket, object, [params: %{"uploadId" => upload_id}, body: body], %{parser: &Parsers.parse_complete_multipart_upload/1})
  end

  @doc "Abort a multipart upload"
  @spec abort_multipart_upload(bucket :: binary, object :: binary, upload_id :: binary) :: ExAws.Operation.S3.t
  def abort_multipart_upload(bucket, object, upload_id) do
    request(:delete, bucket, object, params: %{"uploadId" => upload_id})
  end

  @doc "List the parts of a multipart upload"
  @spec list_parts(bucket :: binary, object :: binary, upload_id :: binary) :: ExAws.Operation.S3.t
  @spec list_parts(bucket :: binary, object :: binary, upload_id :: binary, opts :: Keyword.t) :: ExAws.Operation.S3.t
  def list_parts(bucket, object, upload_id, opts \\ []) do
    params = opts
    |> Map.new
    |> Map.merge(%{"uploadId" => upload_id})

    request(:get, bucket, object, [params: params], %{parser: &Parsers.parse_list_parts/1})
  end

  @doc """
  Generates a pre-signed URL for this object.

  When option param :virtual_host is `true`, the {#bucket} name will be used as
  the hostname. This will cause the returned URL to be 'http' and not 'https'.

  Additional (signed) query parameters can be added to the url by setting option param
  `:query_params` to a list of `{"key", "value"}` pairs. Useful if you are uploading parts of
  a multipart upload directly from the browser.
  """
  @spec presigned_url(config :: map, http_method :: atom, bucket :: binary, object :: binary, opts :: presigned_url_opts) :: {:ok, binary} | {:error, binary}
  @one_week 60 * 60 * 24 * 7
  def presigned_url(config, http_method, bucket, object, opts \\ []) do
    expires_in = Keyword.get(opts, :expires_in, 3600)
    virtual_host = Keyword.get(opts, :virtual_host, false)
    query_params = Keyword.get(opts, :query_params, [])
    case expires_in > @one_week do
      true -> {:error, "expires_in_exceeds_one_week"}
      false ->
        url = url_to_sign(bucket, object, config, virtual_host)
        datetime = :calendar.universal_time
        ExAws.Auth.presigned_url(http_method, url, :s3, datetime, config, expires_in, query_params)
    end
  end

  defp put_bucket_body("us-east-1"), do: ""
  defp put_bucket_body(region) do
    """
    <CreateBucketConfiguration xmlns="http://s3.amazonaws.com/doc/2006-03-01/">
      <LocationConstraint>#{region}</LocationConstraint>
    </CreateBucketConfiguration>
    """
  end

  defp url_to_sign(bucket, object, config, virtual_host) do
    port = sanitized_port_component(config)
    object = ensure_slash(object)
    case virtual_host do
      true -> "#{config[:scheme]}#{bucket}.#{config[:host]}#{port}#{object}"
      false -> "#{config[:scheme]}#{config[:host]}#{port}/#{bucket}#{object}"
    end
  end

  defp request(http_method, bucket, path, data \\ [], opts \\ %{}) do
    %ExAws.Operation.S3{
      http_method: http_method,
      bucket: bucket,
      path: path,
      body: data[:body] || "",
      headers: data[:headers] || %{},
      resource: data[:resource] || "",
      params: data[:params] || %{}
    } |> struct(opts)
  end
end<|MERGE_RESOLUTION|>--- conflicted
+++ resolved
@@ -24,21 +24,13 @@
   "path/to/big/file"
   |> S3.Upload.stream_file
   |> S3.upload("my-bucket", "path/on/s3")
-<<<<<<< HEAD
-  |> ExAws.request! #=> :done
-=======
   |> ExAws.request #=> {:ok, :done}
->>>>>>> 4433366f
   ```
 
   Download large file to disk
   ```
   S3.download_file("my-bucket", "path/on/s3", "path/to/dest/file")
-<<<<<<< HEAD
-  |> ExAws.request! #=> :done
-=======
   |> ExAws.request #=> {:ok, :done}
->>>>>>> 4433366f
   ```
 
   ## More high level functionality
