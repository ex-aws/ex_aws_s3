--- conflicted
+++ resolved
@@ -241,39 +241,25 @@
         "x-amz-copy-source-range" => "bytes=1-9",
         "x-amz-copy-source-server-side-encryption-customer-algorithm" => "md5"
       },
-<<<<<<< HEAD
       params: %{"uploadId" => "upload-id", "partNumber" => 1},
-=======
->>>>>>> 6891e338
       path: "dest-object",
       http_method: :put,
       parser: &ExAws.S3.Parsers.parse_upload_part_copy/1
     }
 
-<<<<<<< HEAD
-    assert expected == S3.upload_part_copy(
-             "dest-bucket",
-             "dest-object",
-             "src-bucket",
-             "src-object",
-             "upload-id",
-             1,
-             source_encryption: [
-               customer_algorithm: "md5"
-             ],
-             copy_source_range: 1..9
-           )
-=======
-    assert expected ==
+    assert expected == 
              S3.upload_part_copy(
                "dest-bucket",
                "dest-object",
                "src-bucket",
                "src-object",
-               source_encryption: [customer_algorithm: "md5"],
+               "upload-id",
+               1,
+               source_encryption: [
+                 customer_algorithm: "md5"
+               ],
                copy_source_range: 1..9
              )
->>>>>>> 6891e338
   end
 
   test "#delete_multiple_objects" do
