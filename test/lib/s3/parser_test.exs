--- conflicted
+++ resolved
@@ -80,7 +80,6 @@
     {:ok, _} = result
   end
 
-
   test "#initiate_multipart_upload parses response" do
     initiate_multipart_upload_response = """
     <InitiateMultipartUploadResult xmlns="http://s3.amazonaws.com/doc/2006-03-01/">
@@ -98,42 +97,6 @@
     assert "bUCMhxUCGCA0GiTAhTj6cq2rChItfIMYBgO7To9yiuUyDk4CWqhtHPx8cGkgjzyavE2aW6HvhQgu9pvDB3.oX73RC7N3zM9dSU3mecTndVRHQLJCAsySsT6lXRd2Id2a" == upload_id
   end
 
-<<<<<<< HEAD
-  test "#parse_upload_part_copy parses response" do
-    parse_upload_part_copy_response = """
-    <CopyPartResult xmlns="http://s3.amazonaws.com/doc/2006-03-01/">
-      <LastModified>2019-02-09T06:27:26.000Z</LastModified>
-      <ETag>&quot;7cbef1ad67ecd0d9ba35af98d3de5a94&quot;</ETag>
-    </CopyPartResult>
-    """
-
-    result = ExAws.S3.Parsers.parse_upload_part_copy({:ok, %{body: parse_upload_part_copy_response}})
-    {:ok, %{body: %{last_modified: last_modified, etag: etag}}} = result
-
-    assert "2019-02-09T06:27:26.000Z" == last_modified
-    assert "\"7cbef1ad67ecd0d9ba35af98d3de5a94\"" == etag
-  end
-
-  test "#parse_complete_multipart_upload parses response" do
-    complete_multipart_upload_response = """
-    <CompleteMultipartUploadResult xmlns="http://s3.amazonaws.com/doc/2006-03-01/">
-      <Location>https://s3-eu-west-1.amazonaws.com/my-bucket/tmp-copy3.mp4</Location>
-      <Bucket>my-bucket</Bucket>
-      <Key>tmp-copy3.mp4</Key>
-      <ETag>&quot;17fbc0a106abbb6f381aac6e331f2a19-1&quot;</ETag>
-    </CompleteMultipartUploadResult>
-    """
-
-    result = ExAws.S3.Parsers.parse_complete_multipart_upload({:ok, %{body: complete_multipart_upload_response}})
-    {:ok, %{body: body}} = result
-
-    assert body == %{
-      location: "https://s3-eu-west-1.amazonaws.com/my-bucket/tmp-copy3.mp4",
-      bucket: "my-bucket",
-      key: "tmp-copy3.mp4",
-      etag: "\"17fbc0a106abbb6f381aac6e331f2a19-1\""
-    }
-=======
   test "#parse_object_tagging parses empty tagset" do
     response = ~S"""
     <?xml version="1.0" encoding="UTF-8"?>
@@ -272,6 +235,41 @@
     assert delete_marker1[:last_modified] == "2009-11-12T17:50:30.000Z"
     assert is_map(delete_marker1[:owner])
     assert delete_marker1[:owner][:display_name] == "noone@example.com"
->>>>>>> 6891e338
+  end
+  
+  test "#parse_upload_part_copy parses response" do
+    parse_upload_part_copy_response = """
+    <CopyPartResult xmlns="http://s3.amazonaws.com/doc/2006-03-01/">
+      <LastModified>2019-02-09T06:27:26.000Z</LastModified>
+      <ETag>&quot;7cbef1ad67ecd0d9ba35af98d3de5a94&quot;</ETag>
+    </CopyPartResult>
+    """
+
+    result = ExAws.S3.Parsers.parse_upload_part_copy({:ok, %{body: parse_upload_part_copy_response}})
+    {:ok, %{body: %{last_modified: last_modified, etag: etag}}} = result
+
+    assert "2019-02-09T06:27:26.000Z" == last_modified
+    assert "\"7cbef1ad67ecd0d9ba35af98d3de5a94\"" == etag
+  end
+
+  test "#parse_complete_multipart_upload parses response" do
+    complete_multipart_upload_response = """
+    <CompleteMultipartUploadResult xmlns="http://s3.amazonaws.com/doc/2006-03-01/">
+      <Location>https://s3-eu-west-1.amazonaws.com/my-bucket/tmp-copy3.mp4</Location>
+      <Bucket>my-bucket</Bucket>
+      <Key>tmp-copy3.mp4</Key>
+      <ETag>&quot;17fbc0a106abbb6f381aac6e331f2a19-1&quot;</ETag>
+    </CompleteMultipartUploadResult>
+    """
+
+    result = ExAws.S3.Parsers.parse_complete_multipart_upload({:ok, %{body: complete_multipart_upload_response}})
+    {:ok, %{body: body}} = result
+
+    assert body == %{
+      location: "https://s3-eu-west-1.amazonaws.com/my-bucket/tmp-copy3.mp4",
+      bucket: "my-bucket",
+      key: "tmp-copy3.mp4",
+      etag: "\"17fbc0a106abbb6f381aac6e331f2a19-1\""
+    }
   end
 end